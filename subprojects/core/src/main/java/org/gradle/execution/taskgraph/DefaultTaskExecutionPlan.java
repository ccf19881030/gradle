/*
 * Copyright 2012 the original author or authors.
 *
 * Licensed under the Apache License, Version 2.0 (the "License");
 * you may not use this file except in compliance with the License.
 * You may obtain a copy of the License at
 *
 *      http://www.apache.org/licenses/LICENSE-2.0
 *
 * Unless required by applicable law or agreed to in writing, software
 * distributed under the License is distributed on an "AS IS" BASIS,
 * WITHOUT WARRANTIES OR CONDITIONS OF ANY KIND, either express or implied.
 * See the License for the specific language governing permissions and
 * limitations under the License.
 */

package org.gradle.execution.taskgraph;

import com.google.common.base.Function;
import com.google.common.base.Predicate;
import com.google.common.collect.HashMultimap;
import com.google.common.collect.ImmutableSet;
import com.google.common.collect.Iterables;
import com.google.common.collect.Lists;
import com.google.common.collect.Maps;
import com.google.common.collect.Sets;
import org.gradle.api.BuildCancelledException;
import org.gradle.api.CircularReferenceException;
import org.gradle.api.NonNullApi;
import org.gradle.api.Project;
import org.gradle.api.Task;
import org.gradle.api.Transformer;
import org.gradle.api.UncheckedIOException;
import org.gradle.api.file.FileCollection;
import org.gradle.api.internal.GradleInternal;
import org.gradle.api.internal.TaskInternal;
import org.gradle.api.internal.project.ProjectInternal;
import org.gradle.api.internal.tasks.CachingTaskDependencyResolveContext;
import org.gradle.api.internal.tasks.TaskContainerInternal;
import org.gradle.api.internal.tasks.execution.DefaultTaskProperties;
import org.gradle.api.internal.tasks.execution.TaskProperties;
import org.gradle.api.internal.tasks.properties.PropertyWalker;
import org.gradle.api.specs.Spec;
import org.gradle.api.specs.Specs;
import org.gradle.execution.MultipleBuildFailures;
import org.gradle.execution.TaskFailureHandler;
import org.gradle.internal.Pair;
import org.gradle.internal.UncheckedException;
import org.gradle.internal.file.PathToFileResolver;
import org.gradle.internal.graph.CachingDirectedGraphWalker;
import org.gradle.internal.graph.DirectedGraph;
import org.gradle.internal.graph.DirectedGraphRenderer;
import org.gradle.internal.graph.GraphNodeRenderer;
import org.gradle.internal.logging.text.StyledTextOutput;
import org.gradle.internal.resources.ResourceDeadlockException;
import org.gradle.internal.resources.ResourceLock;
import org.gradle.internal.resources.ResourceLockCoordinationService;
import org.gradle.internal.resources.ResourceLockState;
import org.gradle.internal.service.ServiceRegistry;
import org.gradle.internal.work.WorkerLeaseRegistry;
import org.gradle.internal.work.WorkerLeaseService;
import org.gradle.util.CollectionUtils;
import org.gradle.util.Path;

import javax.annotation.Nullable;
import java.io.File;
import java.io.IOException;
import java.io.StringWriter;
import java.util.ArrayDeque;
import java.util.ArrayList;
import java.util.Collection;
import java.util.Collections;
import java.util.Deque;
import java.util.HashMap;
import java.util.HashSet;
import java.util.Iterator;
import java.util.LinkedHashMap;
import java.util.LinkedHashSet;
import java.util.LinkedList;
import java.util.List;
import java.util.Map;
import java.util.Set;
import java.util.TreeSet;

<<<<<<< HEAD
import static org.gradle.internal.resources.ResourceLockState.Disposition.FINISHED;
=======
import static org.gradle.internal.resources.DefaultResourceLockCoordinationService.unlock;
import static org.gradle.internal.resources.ResourceLockState.Disposition.FAILED;
import static org.gradle.internal.resources.ResourceLockState.Disposition.FINISHED;
import static org.gradle.internal.resources.ResourceLockState.Disposition.RETRY;
>>>>>>> b2bc0067

/**
 * A reusable implementation of TaskExecutionPlan. The {@link #addToTaskGraph(java.util.Collection)} and {@link #clear()} methods are NOT threadsafe, and callers must synchronize access to these
 * methods.
 */
@NonNullApi
public class DefaultTaskExecutionPlan implements TaskExecutionPlan {
    private final Set<TaskInfo> tasksInUnknownState = new LinkedHashSet<TaskInfo>();
    private final Set<TaskInfo> entryTasks = new LinkedHashSet<TaskInfo>();
    private final LinkedHashMap<Task, TaskInfo> executionPlan = new LinkedHashMap<Task, TaskInfo>();
    private final List<TaskInfo> executionQueue = new LinkedList<TaskInfo>();
    private final Map<Project, ResourceLock> projectLocks = Maps.newHashMap();
    private final TaskFailureCollector failureCollector = new TaskFailureCollector();
    private final TaskInfoFactory nodeFactory = new TaskInfoFactory(failureCollector);
    private Spec<? super Task> filter = Specs.satisfyAll();

    private TaskFailureHandler failureHandler = new RethrowingFailureHandler();

    private final Set<TaskInfo> runningTasks = Sets.newIdentityHashSet();
    private final Set<Task> filteredTasks = Sets.newIdentityHashSet();
    private final Map<TaskInfo, TaskMutationInfo> taskMutations = Maps.newIdentityHashMap();
    private final Map<File, String> canonicalizedFileCache = Maps.newIdentityHashMap();
    private final Map<Pair<TaskInfo, TaskInfo>, Boolean> reachableCache = Maps.newHashMap();
    private final Set<TaskInfo> dependenciesCompleteCache = Sets.newHashSet();
    private final ResourceLockCoordinationService coordinationService;
    private final WorkerLeaseService workerLeaseService;
    private final GradleInternal gradle;

    private boolean tasksCancelled;

    public DefaultTaskExecutionPlan(ResourceLockCoordinationService coordinationService, WorkerLeaseService workerLeaseService, GradleInternal gradle) {
        this.coordinationService = coordinationService;
        this.workerLeaseService = workerLeaseService;
        this.gradle = gradle;
    }

    @Override
    public String getDisplayName() {
        Path path = gradle.findIdentityPath();
        if (path == null) {
            return "gradle";
        }
        return path.toString();
    }

    public void addToTaskGraph(Collection<? extends Task> tasks) {
        List<TaskInfo> queue = new ArrayList<TaskInfo>();

        List<Task> sortedTasks = new ArrayList<Task>(tasks);
        Collections.sort(sortedTasks);
        for (Task task : sortedTasks) {
            TaskInfo node = nodeFactory.getOrCreateNode(task);
            if (node.isMustNotRun()) {
                requireWithDependencies(node);
            } else if (filter.isSatisfiedBy(task)) {
                node.require();
            }
            entryTasks.add(node);
            queue.add(node);
        }

        Set<TaskInfo> visiting = new HashSet<TaskInfo>();
        CachingTaskDependencyResolveContext context = new CachingTaskDependencyResolveContext();

        while (!queue.isEmpty()) {
            TaskInfo node = queue.get(0);
            if (node.getDependenciesProcessed()) {
                // Have already visited this task - skip it
                queue.remove(0);
                continue;
            }

            TaskInternal task = node.getTask();
            boolean filtered = !filter.isSatisfiedBy(task);
            if (filtered) {
                // Task is not required - skip it
                queue.remove(0);
                node.dependenciesProcessed();
                node.doNotRequire();
                filteredTasks.add(task);
                continue;
            }

            if (visiting.add(node)) {
                // Have not seen this task before - add its dependencies to the head of the queue and leave this
                // task in the queue
                // Make sure it has been configured
                ((TaskContainerInternal) task.getProject().getTasks()).prepareForExecution(task);
                Set<? extends Task> dependsOnTasks = context.getDependencies(task, task.getTaskDependencies());
                for (Task dependsOnTask : dependsOnTasks) {
                    TaskInfo targetNode = nodeFactory.getOrCreateNode(dependsOnTask);
                    node.addDependencySuccessor(targetNode);
                    if (!visiting.contains(targetNode)) {
                        queue.add(0, targetNode);
                    }
                }
                for (Task finalizerTask : context.getDependencies(task, task.getFinalizedBy())) {
                    TaskInfo targetNode = nodeFactory.getOrCreateNode(finalizerTask);
                    addFinalizerNode(node, targetNode);
                    if (!visiting.contains(targetNode)) {
                        queue.add(0, targetNode);
                    }
                }
                for (Task mustRunAfter : context.getDependencies(task, task.getMustRunAfter())) {
                    TaskInfo targetNode = nodeFactory.getOrCreateNode(mustRunAfter);
                    node.addMustSuccessor(targetNode);
                }
                for (Task shouldRunAfter : context.getDependencies(task, task.getShouldRunAfter())) {
                    TaskInfo targetNode = nodeFactory.getOrCreateNode(shouldRunAfter);
                    node.addShouldSuccessor(targetNode);
                }
                if (node.isRequired()) {
                    for (TaskInfo successor : node.getDependencySuccessors()) {
                        if (filter.isSatisfiedBy(successor.getTask())) {
                            successor.require();
                        }
                    }
                } else {
                    tasksInUnknownState.add(node);
                }
            } else {
                // Have visited this task's dependencies - add it to the graph
                queue.remove(0);
                visiting.remove(node);
                node.dependenciesProcessed();
            }
        }
        resolveTasksInUnknownState();
    }

    private void resolveTasksInUnknownState() {
        List<TaskInfo> queue = new ArrayList<TaskInfo>(tasksInUnknownState);
        Set<TaskInfo> visiting = new HashSet<TaskInfo>();

        while (!queue.isEmpty()) {
            TaskInfo task = queue.get(0);
            if (task.isInKnownState()) {
                queue.remove(0);
                continue;
            }

            if (visiting.add(task)) {
                for (TaskInfo hardPredecessor : task.getDependencyPredecessors()) {
                    if (!visiting.contains(hardPredecessor)) {
                        queue.add(0, hardPredecessor);
                    }
                }
            } else {
                queue.remove(0);
                visiting.remove(task);
                task.mustNotRun();
                for (TaskInfo predecessor : task.getDependencyPredecessors()) {
                    assert predecessor.isRequired() || predecessor.isMustNotRun();
                    if (predecessor.isRequired()) {
                        task.require();
                        break;
                    }
                }
            }
        }
    }

    private void addFinalizerNode(TaskInfo node, TaskInfo finalizerNode) {
        if (filter.isSatisfiedBy(finalizerNode.getTask())) {
            node.addFinalizer(finalizerNode);
            if (!finalizerNode.isInKnownState()) {
                finalizerNode.mustNotRun();
            }
        }
    }

    private <T> void addAllReversed(List<T> list, TreeSet<T> set) {
        List<T> elements = CollectionUtils.toList(set);
        Collections.reverse(elements);
        list.addAll(elements);
    }

    private void requireWithDependencies(TaskInfo taskInfo) {
        if (taskInfo.isMustNotRun() && filter.isSatisfiedBy(taskInfo.getTask())) {
            taskInfo.require();
            for (TaskInfo dependency : taskInfo.getDependencySuccessors()) {
                requireWithDependencies(dependency);
            }
        }
    }

    public void determineExecutionPlan() {
        List<TaskInfoInVisitingSegment> nodeQueue = Lists.newArrayList(Iterables.transform(entryTasks, new Function<TaskInfo, TaskInfoInVisitingSegment>() {
            private int index;

            @Override
            public TaskInfoInVisitingSegment apply(TaskInfo taskInfo) {
                return new TaskInfoInVisitingSegment(taskInfo, index++);
            }
        }));
        int visitingSegmentCounter = nodeQueue.size();

        HashMultimap<TaskInfo, Integer> visitingNodes = HashMultimap.create();
        Deque<GraphEdge> walkedShouldRunAfterEdges = new ArrayDeque<GraphEdge>();
        Deque<TaskInfo> path = new ArrayDeque<TaskInfo>();
        HashMap<TaskInfo, Integer> planBeforeVisiting = new HashMap<TaskInfo, Integer>();

        while (!nodeQueue.isEmpty()) {
            TaskInfoInVisitingSegment taskInfoInVisitingSegment = nodeQueue.get(0);
            int currentSegment = taskInfoInVisitingSegment.visitingSegment;
            TaskInfo taskNode = taskInfoInVisitingSegment.taskInfo;

            if (taskNode.isIncludeInGraph() || executionPlan.containsKey(taskNode.getTask())) {
                nodeQueue.remove(0);
                visitingNodes.remove(taskNode, currentSegment);
                maybeRemoveProcessedShouldRunAfterEdge(walkedShouldRunAfterEdges, taskNode);
                continue;
            }

            boolean alreadyVisited = visitingNodes.containsKey(taskNode);
            visitingNodes.put(taskNode, currentSegment);

            if (!alreadyVisited) {
                // Have not seen this task before - add its dependencies to the head of the queue and leave this
                // task in the queue
                recordEdgeIfArrivedViaShouldRunAfter(walkedShouldRunAfterEdges, path, taskNode);
                removeShouldRunAfterSuccessorsIfTheyImposeACycle(visitingNodes, taskInfoInVisitingSegment);
                takePlanSnapshotIfCanBeRestoredToCurrentTask(planBeforeVisiting, taskNode);
                ArrayList<TaskInfo> successors = new ArrayList<TaskInfo>();
                addAllSuccessorsInReverseOrder(taskNode, successors);
                for (TaskInfo successor : successors) {
                    if (visitingNodes.containsEntry(successor, currentSegment)) {
                        if (!walkedShouldRunAfterEdges.isEmpty()) {
                            //remove the last walked should run after edge and restore state from before walking it
                            GraphEdge toBeRemoved = walkedShouldRunAfterEdges.pop();
                            toBeRemoved.from.removeShouldRunAfterSuccessor(toBeRemoved.to);
                            restorePath(path, toBeRemoved);
                            restoreQueue(nodeQueue, visitingNodes, toBeRemoved);
                            restoreExecutionPlan(planBeforeVisiting, toBeRemoved);
                            break;
                        } else {
                            onOrderingCycle();
                        }
                    }
                    nodeQueue.add(0, new TaskInfoInVisitingSegment(successor, currentSegment));
                }
                path.push(taskNode);
            } else {
                // Have visited this task's dependencies - add it to the end of the plan
                nodeQueue.remove(0);
                maybeRemoveProcessedShouldRunAfterEdge(walkedShouldRunAfterEdges, taskNode);
                visitingNodes.remove(taskNode, currentSegment);
                path.pop();
                executionPlan.put(taskNode.getTask(), taskNode);
                Project project = taskNode.getTask().getProject();
                projectLocks.put(project, getOrCreateProjectLock(project));

                TaskMutationInfo taskMutationInfo = getOrCreateMutationsOf(taskNode);

                for (TaskInfo dependency : taskNode.getDependencySuccessors()) {
                    getOrCreateMutationsOf(dependency).consumingTasks.add(taskNode);
                    taskMutationInfo.consumesOutputOf.add(dependency);
                }

                // Add any finalizers to the queue
                ArrayList<TaskInfo> finalizerTasks = new ArrayList<TaskInfo>();
                addAllReversed(finalizerTasks, taskNode.getFinalizers());
                for (TaskInfo finalizer : finalizerTasks) {
                    if (!visitingNodes.containsKey(finalizer)) {
                        nodeQueue.add(finalizerTaskPosition(finalizer, nodeQueue), new TaskInfoInVisitingSegment(finalizer, visitingSegmentCounter++));
                    }
                }
            }
        }
        executionQueue.clear();
        executionQueue.addAll(executionPlan.values());

    }

    @Override
    public Set<Task> getDependencies(Task task) {
        TaskInfo node = executionPlan.get(task);
        if (node == null) {
            throw new IllegalStateException("Task is not part of the execution plan, no dependency information is available.");
        }
        ImmutableSet.Builder<Task> builder = ImmutableSet.builder();
        for (TaskInfo taskInfo : node.getDependencySuccessors()) {
            builder.add(taskInfo.getTask());
        }
        return builder.build();
    }

    private TaskMutationInfo getOrCreateMutationsOf(TaskInfo taskInfo) {
        TaskMutationInfo mutations = taskMutations.get(taskInfo);
        if (mutations == null) {
            mutations = new TaskMutationInfo(taskInfo);
            taskMutations.put(taskInfo, mutations);
        }
        return mutations;
    }

    private void maybeRemoveProcessedShouldRunAfterEdge(Deque<GraphEdge> walkedShouldRunAfterEdges, TaskInfo taskNode) {
        if (!walkedShouldRunAfterEdges.isEmpty() && walkedShouldRunAfterEdges.peek().to.equals(taskNode)) {
            walkedShouldRunAfterEdges.pop();
        }
    }

    private void restoreExecutionPlan(HashMap<TaskInfo, Integer> planBeforeVisiting, GraphEdge toBeRemoved) {
        Iterator<Map.Entry<Task, TaskInfo>> executionPlanIterator = executionPlan.entrySet().iterator();
        for (int i = 0; i < planBeforeVisiting.get(toBeRemoved.from); i++) {
            executionPlanIterator.next();
        }
        while (executionPlanIterator.hasNext()) {
            executionPlanIterator.next();
            executionPlanIterator.remove();
        }
    }

    private void restoreQueue(List<TaskInfoInVisitingSegment> nodeQueue, HashMultimap<TaskInfo, Integer> visitingNodes, GraphEdge toBeRemoved) {
        TaskInfoInVisitingSegment nextInQueue = null;
        while (nextInQueue == null || !toBeRemoved.from.equals(nextInQueue.taskInfo)) {
            nextInQueue = nodeQueue.get(0);
            visitingNodes.remove(nextInQueue.taskInfo, nextInQueue.visitingSegment);
            if (!toBeRemoved.from.equals(nextInQueue.taskInfo)) {
                nodeQueue.remove(0);
            }
        }
    }

    private void restorePath(Deque<TaskInfo> path, GraphEdge toBeRemoved) {
        TaskInfo removedFromPath = null;
        while (!toBeRemoved.from.equals(removedFromPath)) {
            removedFromPath = path.pop();
        }
    }

    private void addAllSuccessorsInReverseOrder(TaskInfo taskNode, ArrayList<TaskInfo> dependsOnTasks) {
        addAllReversed(dependsOnTasks, taskNode.getDependencySuccessors());
        addAllReversed(dependsOnTasks, taskNode.getMustSuccessors());
        addAllReversed(dependsOnTasks, taskNode.getFinalizingSuccessors());
        addAllReversed(dependsOnTasks, taskNode.getShouldSuccessors());
    }

    private void removeShouldRunAfterSuccessorsIfTheyImposeACycle(final HashMultimap<TaskInfo, Integer> visitingNodes, final TaskInfoInVisitingSegment taskNodeWithVisitingSegment) {
        TaskInfo taskNode = taskNodeWithVisitingSegment.taskInfo;
        Iterables.removeIf(taskNode.getShouldSuccessors(), new Predicate<TaskInfo>() {
            @Override
            public boolean apply(TaskInfo input) {
                return visitingNodes.containsEntry(input, taskNodeWithVisitingSegment.visitingSegment);
            }
        });
    }

    private void takePlanSnapshotIfCanBeRestoredToCurrentTask(HashMap<TaskInfo, Integer> planBeforeVisiting, TaskInfo taskNode) {
        if (taskNode.getShouldSuccessors().size() > 0) {
            planBeforeVisiting.put(taskNode, executionPlan.size());
        }
    }

    private void recordEdgeIfArrivedViaShouldRunAfter(Deque<GraphEdge> walkedShouldRunAfterEdges, Deque<TaskInfo> path, TaskInfo taskNode) {
        if (!path.isEmpty() && path.peek().getShouldSuccessors().contains(taskNode)) {
            walkedShouldRunAfterEdges.push(new GraphEdge(path.peek(), taskNode));
        }
    }

    /**
     * Given a finalizer task, determine where in the current node queue that it should be inserted.
     * The finalizer should be inserted after any of it's preceding tasks.
     */
    private int finalizerTaskPosition(TaskInfo finalizer, final List<TaskInfoInVisitingSegment> nodeQueue) {
        if (nodeQueue.size() == 0) {
            return 0;
        }

        Set<TaskInfo> precedingTasks = getAllPrecedingTasks(finalizer);
        Set<Integer> precedingTaskIndices = CollectionUtils.collect(precedingTasks, new Transformer<Integer, TaskInfo>() {
            @Override
            public Integer transform(final TaskInfo dependsOnTask) {
                return Iterables.indexOf(nodeQueue, new Predicate<TaskInfoInVisitingSegment>() {
                    @Override
                    public boolean apply(TaskInfoInVisitingSegment taskInfoInVisitingSegment) {
                        return taskInfoInVisitingSegment.taskInfo.equals(dependsOnTask);
                    }
                });
            }
        });
        return Collections.max(precedingTaskIndices) + 1;
    }

    private Set<TaskInfo> getAllPrecedingTasks(TaskInfo finalizer) {
        Set<TaskInfo> precedingTasks = new HashSet<TaskInfo>();
        Deque<TaskInfo> candidateTasks = new ArrayDeque<TaskInfo>();

        // Consider every task that must run before the finalizer
        candidateTasks.addAll(finalizer.getDependencySuccessors());
        candidateTasks.addAll(finalizer.getMustSuccessors());
        candidateTasks.addAll(finalizer.getFinalizingSuccessors());
        candidateTasks.addAll(finalizer.getShouldSuccessors());

        // For each candidate task, add it to the preceding tasks.
        while (!candidateTasks.isEmpty()) {
            TaskInfo precedingTask = candidateTasks.pop();
            if (precedingTasks.add(precedingTask)) {
                // Any task that the preceding task must run after is also a preceding task.
                candidateTasks.addAll(precedingTask.getMustSuccessors());
            }
        }

        return precedingTasks;
    }

    private void onOrderingCycle() {
        CachingDirectedGraphWalker<TaskInfo, Void> graphWalker = new CachingDirectedGraphWalker<TaskInfo, Void>(new DirectedGraph<TaskInfo, Void>() {
            @Override
            public void getNodeValues(TaskInfo node, Collection<? super Void> values, Collection<? super TaskInfo> connectedNodes) {
                connectedNodes.addAll(node.getDependencySuccessors());
                connectedNodes.addAll(node.getMustSuccessors());
                connectedNodes.addAll(node.getFinalizingSuccessors());
            }
        });
        graphWalker.add(entryTasks);
        final List<TaskInfo> firstCycle = new ArrayList<TaskInfo>(graphWalker.findCycles().get(0));
        Collections.sort(firstCycle);

        DirectedGraphRenderer<TaskInfo> graphRenderer = new DirectedGraphRenderer<TaskInfo>(new GraphNodeRenderer<TaskInfo>() {
            @Override
            public void renderTo(TaskInfo node, StyledTextOutput output) {
                output.withStyle(StyledTextOutput.Style.Identifier).text(node.getTask().getIdentityPath());
            }
        }, new DirectedGraph<TaskInfo, Object>() {
            @Override
            public void getNodeValues(TaskInfo node, Collection<? super Object> values, Collection<? super TaskInfo> connectedNodes) {
                for (TaskInfo dependency : firstCycle) {
                    if (node.getDependencySuccessors().contains(dependency) || node.getMustSuccessors().contains(dependency) || node.getFinalizingSuccessors().contains(dependency)) {
                        connectedNodes.add(dependency);
                    }
                }
            }
        });
        StringWriter writer = new StringWriter();
        graphRenderer.renderTo(firstCycle.get(0), writer);
        throw new CircularReferenceException(String.format("Circular dependency between the following tasks:%n%s", writer.toString()));
    }

    public void clear() {
        coordinationService.withStateLock(new Transformer<ResourceLockState.Disposition, ResourceLockState>() {
            @Override
            public ResourceLockState.Disposition transform(ResourceLockState resourceLockState) {
                nodeFactory.clear();
                entryTasks.clear();
                executionPlan.clear();
                executionQueue.clear();
                projectLocks.clear();
                failureCollector.clearFailures();
                taskMutations.clear();
                canonicalizedFileCache.clear();
                reachableCache.clear();
                dependenciesCompleteCache.clear();
                runningTasks.clear();
                return FINISHED;
            }
        });
    }

    @Override
    public List<Task> getTasks() {
        return new ArrayList<Task>(executionPlan.keySet());
    }

    @Override
    public Set<Task> getFilteredTasks() {
        return filteredTasks;
    }

    public void useFilter(Spec<? super Task> filter) {
        this.filter = filter;
    }

    public void useFailureHandler(TaskFailureHandler handler) {
        this.failureHandler = handler;
    }

    @Override
    @Nullable
    public TaskInfo selectNextNode(WorkerLeaseRegistry.WorkerLease workerLease) {
        if (allProjectsLocked()) {
            return null;
        }

        Iterator<TaskInfo> iterator = executionQueue.iterator();
        while (iterator.hasNext()) {
            TaskInfo taskInfo = iterator.next();
            if (taskInfo.isReady() && allDependenciesComplete(taskInfo)) {
                ResourceLock projectLock = getProjectLock(taskInfo);
                TaskMutationInfo taskMutationInfo = getResolvedTaskMutationInfo(taskInfo);

                if (!projectLock.tryLock()) {
                    continue;
                }
                if (!workerLease.tryLock()) {
                    projectLock.unlock();
                    continue;
                }
                try {
                    // TODO: convert output file checks to a resource lock
                    if (!canRunWithCurrentlyExecutedTasks(taskInfo, taskMutationInfo)) {
                        workerLease.unlock();
                        projectLock.unlock();
                        continue;
                    }
                } catch (Throwable t) {
                    workerLease.unlock();
                    projectLock.unlock();
                    throw UncheckedException.throwAsUncheckedException(t);
                }

                if (taskInfo.allDependenciesSuccessful()) {
                    recordTaskStarted(taskInfo);
                    taskInfo.startExecution();
                } else {
                    taskInfo.skipExecution();
                }
                iterator.remove();

                return taskInfo;
            }
        }
        return null;
    }

    private TaskMutationInfo getResolvedTaskMutationInfo(TaskInfo taskInfo) {
        TaskInternal task = taskInfo.getTask();
        TaskMutationInfo taskMutationInfo = taskMutations.get(taskInfo);
        if (!taskMutationInfo.resolved) {
            ProjectInternal project = (ProjectInternal) task.getProject();
            ServiceRegistry serviceRegistry = project.getServices();
            PathToFileResolver resolver = serviceRegistry.get(PathToFileResolver.class);
            PropertyWalker propertyWalker = serviceRegistry.get(PropertyWalker.class);
            TaskProperties taskProperties = DefaultTaskProperties.resolve(propertyWalker, resolver, task);
            taskMutationInfo.outputPaths.addAll(getOutputPaths(canonicalizedFileCache, taskInfo, taskProperties.getOutputFiles(), taskProperties.getLocalStateFiles()));
            taskMutationInfo.destroyablePaths.addAll(getDestroyablePaths(canonicalizedFileCache, taskInfo, taskProperties.getDestroyableFiles()));
            taskMutationInfo.hasFileInputs = !taskProperties.getInputFileProperties().isEmpty();
            taskMutationInfo.hasOutputs = taskProperties.hasDeclaredOutputs();
            taskMutationInfo.hasLocalState = !taskProperties.getLocalStateFiles().isEmpty();
            taskMutationInfo.resolved = true;
        }
        return taskMutationInfo;
    }

    private boolean allDependenciesComplete(TaskInfo taskInfo) {
        if (dependenciesCompleteCache.contains(taskInfo)) {
            return true;
        }

        boolean dependenciesComplete = taskInfo.allDependenciesComplete();
        if (dependenciesComplete) {
            dependenciesCompleteCache.add(taskInfo);
        }

        return dependenciesComplete;
    }

    private boolean allProjectsLocked() {
        for (ResourceLock lock : projectLocks.values()) {
            if (!lock.isLocked()) {
                return false;
            }
        }
        return true;
    }

    private ResourceLock getProjectLock(TaskInfo taskInfo) {
        return projectLocks.get(taskInfo.getTask().getProject());
    }

    private ResourceLock getOrCreateProjectLock(Project project) {
        String gradlePath = ((GradleInternal) project.getGradle()).getIdentityPath().toString();
        String projectPath = ((ProjectInternal) project).getIdentityPath().toString();
        return workerLeaseService.getProjectLock(gradlePath, projectPath);
    }

    private boolean canRunWithCurrentlyExecutedTasks(TaskInfo taskInfo, TaskMutationInfo taskMutationInfo) {
        Set<String> candidateTaskDestroyables = taskMutationInfo.destroyablePaths;

        if (!candidateTaskDestroyables.isEmpty()) {
            if (taskMutationInfo.hasOutputs) {
                throw new IllegalStateException("Task " + taskInfo.getTask().getIdentityPath() + " has both outputs and destroyables defined.  A task can define either outputs or destroyables, but not both.");
            }
            if (taskMutationInfo.hasFileInputs) {
                throw new IllegalStateException("Task " + taskInfo.getTask().getIdentityPath() + " has both inputs and destroyables defined.  A task can define either inputs or destroyables, but not both.");
            }
            if (taskMutationInfo.hasLocalState) {
                throw new IllegalStateException("Task " + taskInfo.getTask().getIdentityPath() + " has both local state and destroyables defined.  A task can define either local state or destroyables, but not both.");
            }
        }

        if (!runningTasks.isEmpty()) {
            Set<String> candidateTaskOutputs = taskMutationInfo.outputPaths;
            Set<String> candidateTaskMutations = !candidateTaskOutputs.isEmpty() ? candidateTaskOutputs : candidateTaskDestroyables;
            if (hasTaskWithOverlappingMutations(candidateTaskMutations)) {
                return false;
            }
        }

        return !doesDestroyNotYetConsumedOutputOfAnotherTask(taskInfo, candidateTaskDestroyables);
    }

    private static ImmutableSet<String> canonicalizedPaths(final Map<File, String> cache, Iterable<File> files) {
        ImmutableSet.Builder<String> builder = ImmutableSet.builder();
        for (File file : files) {
            String path;
            try {
                path = cache.get(file);
                if (path == null) {
                    path = file.getCanonicalPath();
                    cache.put(file, path);
                }
                builder.add(path);
            } catch (IOException e) {
                throw new UncheckedIOException(e);
            }
        }
        return builder.build();
    }

    private boolean hasTaskWithOverlappingMutations(Set<String> candidateTaskMutations) {
        if (!candidateTaskMutations.isEmpty()) {
            for (TaskInfo runningTask : runningTasks) {
                TaskMutationInfo taskMutationInfo = taskMutations.get(runningTask);
                Iterable<String> runningTaskMutations = Iterables.concat(taskMutationInfo.outputPaths, taskMutationInfo.destroyablePaths);
                if (hasOverlap(candidateTaskMutations, runningTaskMutations)) {
                    return true;
                }
            }
        }
        return false;
    }

    private boolean doesDestroyNotYetConsumedOutputOfAnotherTask(TaskInfo destroyerTask, Set<String> destroyablePaths) {
        if (!destroyablePaths.isEmpty()) {
            for (TaskMutationInfo producingTask : taskMutations.values()) {
                if (!producingTask.task.isComplete()) {
                    // We don't care about producing tasks that haven't finished yet
                    continue;
                }
                if (producingTask.consumingTasks.isEmpty()) {
                    // We don't care about tasks whose output is not consumed by anyone anymore
                    continue;
                }
                if (!hasOverlap(destroyablePaths, producingTask.outputPaths)) {
                    // No overlap no cry
                    continue;
                }
                for (TaskInfo consumingTask : producingTask.consumingTasks) {
                    if (doesConsumerDependOnDestroyer(consumingTask, destroyerTask)) {
                        // If there's an explicit dependency from consuming task to destroyer,
                        // then we accept that as the will of the user
                        continue;
                    }
                    return true;
                }
            }
        }
        return false;
    }

    private boolean doesConsumerDependOnDestroyer(TaskInfo consumingTask, TaskInfo destroyerTask) {
        if (consumingTask == destroyerTask) {
            return true;
        }
        Pair<TaskInfo, TaskInfo> taskPair = Pair.of(consumingTask, destroyerTask);
        if (reachableCache.get(taskPair) != null) {
            return reachableCache.get(taskPair);
        }

        boolean reachable = false;
<<<<<<< HEAD
        for (TaskInfo dependency : Iterables.concat(consumingTask.getMustSuccessors(), consumingTask.getDependencySuccessors())) {
=======
        for (TaskInfo dependency : Iterables.concat(fromTask.getMustSuccessors(), fromTask.getFinalizingSuccessors(), fromTask.getDependencySuccessors())) {
>>>>>>> b2bc0067
            if (!dependency.isComplete()) {
                if (doesConsumerDependOnDestroyer(dependency, destroyerTask)) {
                    reachable = true;
                }
            }
        }

        reachableCache.put(taskPair, reachable);
        return reachable;
    }

    private static boolean hasOverlap(Iterable<String> paths1, Iterable<String> paths2) {
        for (String path1 : paths1) {
            for (String path2 : paths2) {
                String overLappedPath = getOverLappedPath(path1, path2);
                if (overLappedPath != null) {
                    return true;
                }
            }
        }

        return false;
    }

    private static Set<String> getOutputPaths(Map<File, String> canonicalizedFileCache, TaskInfo task, FileCollection outputFiles, FileCollection localStateFiles) {
        try {
            return canonicalizedPaths(canonicalizedFileCache, Iterables.concat(outputFiles, localStateFiles));
        } catch (ResourceDeadlockException e) {
            throw new IllegalStateException(deadlockMessage(task, "an output or local state", "outputs"), e);
        }
    }

    private static Set<String> getDestroyablePaths(Map<File, String> canonicalizedFileCache, TaskInfo task, FileCollection destroyableFiles) {
        try {
            return canonicalizedPaths(canonicalizedFileCache, destroyableFiles);
        } catch (ResourceDeadlockException e) {
            throw new IllegalStateException(deadlockMessage(task, "a destroyable", "destroyables"), e);
        }
    }

    private static String deadlockMessage(TaskInfo task, String singular, String plural) {
        return String.format("A deadlock was detected while resolving the %s for task '%s'. This can be caused, for instance, by %s property causing dependency resolution.", plural, task, singular);
    }

    @Nullable
    private static String getOverLappedPath(String firstPath, String secondPath) {
        if (firstPath.equals(secondPath)) {
            return firstPath;
        }
        if (firstPath.length() == secondPath.length()) {
            return null;
        }

        String shorter;
        String longer;
        if (firstPath.length() > secondPath.length()) {
            shorter = secondPath;
            longer = firstPath;
        } else {
            shorter = firstPath;
            longer = secondPath;
        }

        boolean isOverlapping = longer.startsWith(shorter) && longer.charAt(shorter.length()) == File.separatorChar;
        if (isOverlapping) {
            return shorter;
        } else {
            return null;
        }
    }

    private void recordTaskStarted(TaskInfo taskInfo) {
        runningTasks.add(taskInfo);
    }

    private void recordTaskCompleted(TaskInfo taskInfo) {
        runningTasks.remove(taskInfo);
        TaskMutationInfo taskMutationInfo = taskMutations.get(taskInfo);
        for (TaskInfo producerTask : taskMutationInfo.consumesOutputOf) {
            TaskMutationInfo producerTaskMutationInfo = taskMutations.get(producerTask);
            if (producerTaskMutationInfo.consumingTasks.remove(taskInfo) && canRemoveTaskMutation(producerTaskMutationInfo)) {
                taskMutations.remove(producerTask);
            }
        }

        if (canRemoveTaskMutation(taskMutationInfo)) {
            taskMutations.remove(taskInfo);
        }
    }

    private static boolean canRemoveTaskMutation(@Nullable TaskMutationInfo taskMutationInfo) {
        return taskMutationInfo != null && taskMutationInfo.task.isComplete() && taskMutationInfo.consumingTasks.isEmpty();
    }

    @Override
    public void taskComplete(TaskInfo taskInfo) {
        try {
            if (!taskInfo.isComplete()) {
                enforceFinalizerTasks(taskInfo);
                if (taskInfo.isFailed()) {
                    handleFailure(taskInfo);
                }

                taskInfo.finishExecution();
                recordTaskCompleted(taskInfo);
            }
        } finally {
            getProjectLock(taskInfo).unlock();
        }
    }

    private static void enforceFinalizerTasks(TaskInfo taskInfo) {
        for (TaskInfo finalizerNode : taskInfo.getFinalizers()) {
            if (finalizerNode.isRequired() || finalizerNode.isMustNotRun()) {
                enforceWithDependencies(finalizerNode, Sets.<TaskInfo>newHashSet());
            }
        }
    }

    private static void enforceWithDependencies(TaskInfo nodeInfo, Set<TaskInfo> enforcedTasks) {
        Deque<TaskInfo> candidateNodes = new ArrayDeque<TaskInfo>();
        candidateNodes.add(nodeInfo);

        while (!candidateNodes.isEmpty()) {
            TaskInfo node = candidateNodes.pop();
            if (!enforcedTasks.contains(node)) {
                enforcedTasks.add(node);

                candidateNodes.addAll(node.getDependencySuccessors());

                if (node.isMustNotRun() || node.isRequired()) {
                    node.enforceRun();
                }
            }
        }
    }

    @Override
    public void abortAllAndFail(Throwable t) {
        abortExecution(true);
        this.failureCollector.addFailure(t);
    }

    private void handleFailure(TaskInfo taskInfo) {
        Throwable executionFailure = taskInfo.getExecutionFailure();
        if (executionFailure != null) {
            // Always abort execution for an execution failure (as opposed to a task failure)
            abortExecution();
            this.failureCollector.addFailure(executionFailure);
            return;
        }

        // Task failure
        try {
            failureHandler.onTaskFailure(taskInfo.getTask());
            this.failureCollector.addFailure(taskInfo.getTaskFailure());
        } catch (Exception e) {
            // If the failure handler rethrows exception, then execution of other tasks is aborted. (--continue will collect failures)
            abortExecution();
            this.failureCollector.addFailure(e);
        }
    }

    private boolean abortExecution() {
        return abortExecution(false);
    }

    @Override
    public void cancelExecution() {
        tasksCancelled = abortExecution() || tasksCancelled;
    }

    private boolean abortExecution(boolean abortAll) {
        boolean aborted = false;
        for (TaskInfo taskInfo : executionPlan.values()) {
            // Allow currently executing and enforced tasks to complete, but skip everything else.
            if (taskInfo.isRequired()) {
                taskInfo.skipExecution();
                aborted = true;
            }

            // If abortAll is set, also stop enforced tasks.
            if (abortAll && taskInfo.isReady()) {
                taskInfo.abortExecution();
                aborted = true;
            }
        }
        return aborted;
    }

    @Override
    public void rethrowFailures() {
        if (tasksCancelled) {
            failureCollector.addFailure(new BuildCancelledException());
        }
        if (failureCollector.getFailures().isEmpty()) {
            return;
        }

        if (failureCollector.getFailures().size() > 1) {
            throw new MultipleBuildFailures(failureCollector.getFailures());
        }

        throw UncheckedException.throwAsUncheckedException(failureCollector.getFailures().get(0));
    }

    @Override
    public boolean allTasksComplete() {
        for (TaskInfo taskInfo : executionPlan.values()) {
            if (!taskInfo.isComplete()) {
                return false;
            }
        }
        return true;
    }

    @Override
    public boolean hasWorkRemaining() {
        for (TaskInfo taskInfo : executionQueue) {
            if (!taskInfo.isComplete()) {
                return true;
            }
        }
        return false;
    }

    private static class GraphEdge {
        private final TaskInfo from;
        private final TaskInfo to;

        private GraphEdge(TaskInfo from, TaskInfo to) {
            this.from = from;
            this.to = to;
        }
    }

    private static class TaskInfoInVisitingSegment {
        private final TaskInfo taskInfo;
        private final int visitingSegment;

        private TaskInfoInVisitingSegment(TaskInfo taskInfo, int visitingSegment) {
            this.taskInfo = taskInfo;
            this.visitingSegment = visitingSegment;
        }
    }

    private static class RethrowingFailureHandler implements TaskFailureHandler {
        @Override
        public void onTaskFailure(Task task) {
            task.getState().rethrowFailure();
        }
    }

    private static class TaskMutationInfo {
        final TaskInfo task;
        final Set<TaskInfo> consumingTasks = Sets.newHashSet();
        final Set<TaskInfo> consumesOutputOf = Sets.newHashSet();
        final Set<String> outputPaths = Sets.newHashSet();
        final Set<String> destroyablePaths = Sets.newHashSet();
        boolean hasFileInputs;
        boolean hasOutputs;
        boolean hasLocalState;
        boolean resolved;

        TaskMutationInfo(TaskInfo task) {
            this.task = task;
        }
    }
}<|MERGE_RESOLUTION|>--- conflicted
+++ resolved
@@ -82,14 +82,7 @@
 import java.util.Set;
 import java.util.TreeSet;
 
-<<<<<<< HEAD
 import static org.gradle.internal.resources.ResourceLockState.Disposition.FINISHED;
-=======
-import static org.gradle.internal.resources.DefaultResourceLockCoordinationService.unlock;
-import static org.gradle.internal.resources.ResourceLockState.Disposition.FAILED;
-import static org.gradle.internal.resources.ResourceLockState.Disposition.FINISHED;
-import static org.gradle.internal.resources.ResourceLockState.Disposition.RETRY;
->>>>>>> b2bc0067
 
 /**
  * A reusable implementation of TaskExecutionPlan. The {@link #addToTaskGraph(java.util.Collection)} and {@link #clear()} methods are NOT threadsafe, and callers must synchronize access to these
@@ -761,11 +754,7 @@
         }
 
         boolean reachable = false;
-<<<<<<< HEAD
-        for (TaskInfo dependency : Iterables.concat(consumingTask.getMustSuccessors(), consumingTask.getDependencySuccessors())) {
-=======
-        for (TaskInfo dependency : Iterables.concat(fromTask.getMustSuccessors(), fromTask.getFinalizingSuccessors(), fromTask.getDependencySuccessors())) {
->>>>>>> b2bc0067
+        for (TaskInfo dependency : Iterables.concat(consumingTask.getMustSuccessors(), consumingTask.getFinalizingSuccessors(), consumingTask.getDependencySuccessors())) {
             if (!dependency.isComplete()) {
                 if (doesConsumerDependOnDestroyer(dependency, destroyerTask)) {
                     reachable = true;
